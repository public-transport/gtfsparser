// Copyright 2023 Patrick Brosi
// Authors: info@patrickbrosi.de
//
// Use of this source code is governed by a GPL v2
// license that can be found in the LICENSE file

package gtfsparser

import (
	// "archive/zip"
	"errors"
	"fmt"
	"io"
	"math"
	url "net/url"
	"os"
	opath "path"
	"sort"
	"unicode"

	"github.com/klauspost/compress/zip"
	"github.com/public-transport/gtfsparser/gtfs"
)

// Holds the original column ordering
type ColOrders struct {
	Agencies           []string
	Stops              []string
	Routes             []string
	Trips              []string
	StopTimes          []string
	Frequencies        []string
	Calendar           []string
	CalendarDates      []string
	FareAttributes     []string
	FareAttributeRules []string
	Shapes             []string
	Levels             []string
	Pathways           []string
	Transfers          []string
	FeedInfos          []string
	Attributions       []string
}

type Polygon struct {
	OuterRing  [][2]float64
	InnerRings [][][2]float64
	ll         [2]float64
	ur         [2]float64
}

// NewPolygon creates a new Polygon from an outer ring
func NewPolygon(outer [][2]float64, inners [][][2]float64) Polygon {
	poly := Polygon{outer, inners, [2]float64{math.MaxFloat64, math.MaxFloat64}, [2]float64{-math.MaxFloat64, -math.MaxFloat64}}

	for _, p := range outer {
		if p[0] < poly.ll[0] {
			poly.ll[0] = p[0]
		}
		if p[1] < poly.ll[1] {
			poly.ll[1] = p[1]
		}
		if p[0] > poly.ur[0] {
			poly.ur[0] = p[0]
		}
		if p[1] > poly.ur[1] {
			poly.ur[1] = p[1]
		}
	}

	for _, inner := range inners {
		for _, p := range inner {
			if p[0] < poly.ll[0] {
				poly.ll[0] = p[0]
			}
			if p[1] < poly.ll[1] {
				poly.ll[1] = p[1]
			}
			if p[0] > poly.ur[0] {
				poly.ur[0] = p[0]
			}
			if p[1] > poly.ur[1] {
				poly.ur[1] = p[1]
			}
		}
	}

	return poly
}

// A ParseOptions object holds options for parsing a the feed
type ParseOptions struct {
	UseDefValueOnError           bool
	DropErroneous                bool
	DryRun                       bool
	CheckNullCoordinates         bool
	EmptyStringRepl              string
<<<<<<< HEAD
	EmptyAgencyUrlRepl           string
=======
>>>>>>> 82ac2dbe
	ZipFix                       bool
	ShowWarnings                 bool
	DropShapes                   bool
	KeepAddFlds                  bool
	DateFilterStart              gtfs.Date
	DateFilterEnd                gtfs.Date
	PolygonFilter                []Polygon
	UseStandardRouteTypes        bool
	MOTFilter                    map[int16]bool
	MOTFilterNeg                 map[int16]bool
	AssumeCleanCsv               bool
	RemoveFillers                bool
	UseGoogleSupportedRouteTypes bool
	DropSingleStopTrips          bool
}

type ErrStats struct {
	DroppedAgencies           int
	DroppedStops              int
	DroppedRoutes             int
	DroppedTrips              int
	DroppedStopTimes          int
	DroppedFrequencies        int
	DroppedServices           int
	DroppedFareAttributes     int
	DroppedFareAttributeRules int
	DroppedAttributions       int
	DroppedShapes             int
	DroppedLevels             int
	DroppedPathways           int
	DroppedTransfers          int
	DroppedFeedInfos          int
	DroppedTranslations       int
	NumTranslations           int
}

// Feed represents a single GTFS feed
type Feed struct {
	Agencies       map[string]*gtfs.Agency
	Stops          map[string]*gtfs.Stop
	Routes         map[string]*gtfs.Route
	Trips          map[string]*gtfs.Trip
	Services       map[string]*gtfs.Service
	FareAttributes map[string]*gtfs.FareAttribute
	Shapes         map[string]*gtfs.Shape
	Levels         map[string]*gtfs.Level
	Pathways       map[string]*gtfs.Pathway
	Transfers      map[gtfs.TransferKey]gtfs.TransferVal
	FeedInfos      []*gtfs.FeedInfo

	StopsAddFlds          map[string]map[string]string
	AgenciesAddFlds       map[string]map[string]string
	RoutesAddFlds         map[string]map[string]string
	TripsAddFlds          map[string]map[string]string
	StopTimesAddFlds      map[string]map[string]map[int]string
	FrequenciesAddFlds    map[string]map[string]map[*gtfs.Frequency]string
	ShapesAddFlds         map[string]map[string]map[int]string
	FareRulesAddFlds      map[string]map[string]map[*gtfs.FareAttributeRule]string
	LevelsAddFlds         map[string]map[string]string
	PathwaysAddFlds       map[string]map[string]string
	FareAttributesAddFlds map[string]map[string]string
	TransfersAddFlds      map[string]map[gtfs.TransferKey]string
	FeedInfosAddFlds      map[string]map[*gtfs.FeedInfo]string
	AttributionsAddFlds   map[string]map[*gtfs.Attribution]string
	TranslationsAddFlds   map[string]map[*gtfs.Translation]string

	// this only holds feed-wide attributions
	Attributions []*gtfs.Attribution

	ErrorStats   ErrStats
	NumShpPoints int
	NumStopTimes int

	ColOrders ColOrders

	lastTrip  *gtfs.Trip
	lastShape *gtfs.Shape

	zipFileCloser *zip.ReadCloser
	curFileHandle *os.File

	lastString  *string
	emptyString string

	fastParsePossible bool

	opts ParseOptions
}

// NewFeed creates a new, empty feed
func NewFeed() *Feed {
	g := Feed{
		Agencies:              make(map[string]*gtfs.Agency),
		Stops:                 make(map[string]*gtfs.Stop),
		Routes:                make(map[string]*gtfs.Route),
		Trips:                 make(map[string]*gtfs.Trip),
		Services:              make(map[string]*gtfs.Service),
		FareAttributes:        make(map[string]*gtfs.FareAttribute),
		Shapes:                make(map[string]*gtfs.Shape),
		Levels:                make(map[string]*gtfs.Level),
		Pathways:              make(map[string]*gtfs.Pathway),
		Transfers:             make(map[gtfs.TransferKey]gtfs.TransferVal, 0),
		FeedInfos:             make([]*gtfs.FeedInfo, 0),
		StopsAddFlds:          make(map[string]map[string]string),
		StopTimesAddFlds:      make(map[string]map[string]map[int]string),
		FrequenciesAddFlds:    make(map[string]map[string]map[*gtfs.Frequency]string),
		ShapesAddFlds:         make(map[string]map[string]map[int]string),
		AgenciesAddFlds:       make(map[string]map[string]string),
		RoutesAddFlds:         make(map[string]map[string]string),
		TripsAddFlds:          make(map[string]map[string]string),
		LevelsAddFlds:         make(map[string]map[string]string),
		PathwaysAddFlds:       make(map[string]map[string]string),
		FareAttributesAddFlds: make(map[string]map[string]string),
		FareRulesAddFlds:      make(map[string]map[string]map[*gtfs.FareAttributeRule]string),
		TransfersAddFlds:      make(map[string]map[gtfs.TransferKey]string),
		FeedInfosAddFlds:      make(map[string]map[*gtfs.FeedInfo]string),
		AttributionsAddFlds:   make(map[string]map[*gtfs.Attribution]string),
		ErrorStats:            ErrStats{0, 0, 0, 0, 0, 0, 0, 0, 0, 0, 0, 0, 0, 0, 0, 0, 0},
		NumShpPoints:          0,
		NumStopTimes:          0,
		fastParsePossible:     true,
		opts:                  ParseOptions{false, false, false, false, "", "", false, false, false, false, gtfs.Date{}, gtfs.Date{}, make([]Polygon, 0), false, make(map[int16]bool, 0), make(map[int16]bool, 0), false, false, false, false},
	}
	g.lastString = &g.emptyString

	return &g
}

// SetParseOpts sets the ParseOptions for this feed
func (feed *Feed) SetParseOpts(opts ParseOptions) {
	feed.opts = opts
}

// Parse the GTFS data in the specified folder into the feed
func (feed *Feed) Parse(path string) error {
	return feed.PrefixParse(path, "")
}

// Parse the GTFS data in the specified folder into the feed, use
// and id prefix
func (feed *Feed) PrefixParse(path string, prefix string) error {
	var e error

	// holds stops that are dropped because of geometric filtering.
	// if these are referenced later, we quietly ignore the error like
	// with -De
	geofilteredStops := make(map[string]struct{}, 0)

	// holds routes that are dropped because of MOT filtering.
	// if these are referenced later, we quietly ignore the error like
	// with -De
	filteredRoutes := make(map[string]struct{}, 0)

	// holds trips that are dropped because of MOT filtering.
	// if these are referenced later, we quietly ignore the error like
	// with -De
	filteredTrips := make(map[string]struct{}, 0)

	e = feed.parseAgencies(path, prefix, feed.opts.EmptyAgencyUrlRepl)
	if e == nil {
		e = feed.parseFeedInfos(path)
	}
	if e == nil {
		e = feed.parseLevels(path, prefix)
	}
	if e == nil {
		e = feed.parseStops(path, prefix, geofilteredStops)
	}
	if e == nil {
		e = feed.reserveShapes(path, prefix)
	}
	if e == nil {
		e = feed.parseShapes(path, prefix)
	}
	if e == nil {
		e = feed.parseRoutes(path, prefix, filteredRoutes)
	}
	if e == nil {
		e = feed.parseCalendar(path, prefix)
	}
	if e == nil {
		e = feed.parseCalendarDates(path, prefix)
	}
	if e == nil {
		e = feed.parseTrips(path, prefix, filteredRoutes, filteredTrips)
	}

	if e == nil {
		e = feed.reserveStopTimes(path, prefix)
	}
	if e == nil {
		e = feed.parseStopTimes(path, prefix, geofilteredStops, filteredTrips)
	}
	if e == nil {
		// remove reservation markers
		for tripId, t := range feed.Trips {
			// might be nil on dry run
			if t != nil && t.Id != tripId {
				t.Id = tripId
				t.StopTimes = make(gtfs.StopTimes, 0)
			}
		}
	}
	if e == nil {
		e = feed.parseFareAttributes(path, prefix)
	}
	if e == nil {
		e = feed.parseFareAttributeRules(path, prefix, filteredRoutes)
	}
	if e == nil {
		e = feed.parseFrequencies(path, prefix, filteredTrips)
	}
	if e == nil {
		e = feed.parseTransfers(path, prefix, geofilteredStops)
	}
	if e == nil {
		e = feed.parsePathways(path, prefix, geofilteredStops)
	}
	if e == nil {
		e = feed.parseAttributions(path, prefix, filteredRoutes, filteredTrips)
	}
	// if e == nil {
	// e = feed.parseTranslations(path, prefix)
	// }

	// close open readers
	if feed.zipFileCloser != nil {
		feed.zipFileCloser.Close()
		feed.zipFileCloser = nil
	}

	if feed.curFileHandle != nil {
		feed.curFileHandle.Close()
		feed.curFileHandle = nil
	}

	if !feed.opts.DateFilterStart.IsEmpty() || !feed.opts.DateFilterEnd.IsEmpty() {
		feed.filterServices()
	}

	if feed.opts.DropSingleStopTrips {
		for _, t := range feed.Trips {
			if len(t.StopTimes) < 2 {
				feed.DeleteTrip(t.Id)
			}
		}
	}

	return e
}

func (feed *Feed) filterServices() {
	toDel := make([]*gtfs.Service, 0)
	for _, t := range feed.Trips {
		s := t.Service
		if (s.IsEmpty() && s.Start_date().IsEmpty() && s.End_date().IsEmpty()) || s.GetFirstActiveDate().IsEmpty() {
			feed.DeleteTrip(t.Id)
			toDel = append(toDel, s)
		}
	}

	for _, s := range toDel {
		delete(feed.Services, s.Id())
	}
}

func (feed *Feed) getFile(path string, name string) (io.Reader, error) {
	fileInfo, err := os.Stat(path)

	if err != nil {
		return nil, err
	}

	if fileInfo.IsDir() {
		if feed.curFileHandle != nil {
			// close previous handle
			feed.curFileHandle.Close()
		}

		return os.Open(opath.Join(path, name))
	}

	var e error
	if feed.zipFileCloser == nil {
		// reuse existing opened zip file
		feed.zipFileCloser, e = zip.OpenReader(path)
	}

	if e != nil {
		return nil, e
	}

	// check for any directory that is a ZIP file
	zipDir := feed.getGTFSDir()

	if !feed.opts.ZipFix {
		zipDir = ""
	}

	for _, f := range feed.zipFileCloser.File {
		d, n := opath.Split(f.Name)
		if d == zipDir && n == name {
			return f.Open()
		}
	}

	return nil, errors.New("not found")
}

func (feed *Feed) parseAgencies(path string, prefix string, fallbackUrl string) (err error) {
	file, e := feed.getFile(path, "agency.txt")

	if e != nil {
		return errors.New("could not open required file agency.txt")
	}

	reader := NewCsvParser(file, feed.opts.DropErroneous, false)

	defer func() {
		if r := recover(); r != nil {
			err = ParseError{"agency.txt", reader.Curline, r.(error).Error()}
		}
	}()

	var record []string
	flds := AgencyFields{
		agencyId:       reader.headeridx.GetFldId("agency_id", -1),
		agencyName:     reader.headeridx.GetFldId("agency_name", -2),
		agencyUrl:      reader.headeridx.GetFldId("agency_url", -3),
		agencyTimezone: reader.headeridx.GetFldId("agency_timezone", -4),
		agencyLang:     reader.headeridx.GetFldId("agency_lang", -5),
		agencyPhone:    reader.headeridx.GetFldId("agency_phone", -6),
		agencyFareUrl:  reader.headeridx.GetFldId("agency_fare_url", -7),
		agencyEmail:    reader.headeridx.GetFldId("agency_email", -8),
	}

	addFlds := make([]int, 0)

	if feed.opts.KeepAddFlds {
		addFlds = addiFields(reader.header, flds)
	}
	for record = reader.ParseCsvLine(); record != nil; record = reader.ParseCsvLine() {
		agency, e := createAgency(record, flds, feed, prefix)
		if e == nil {
			if _, ok := feed.Agencies[agency.Id]; ok {
				e = errors.New("ID collision, agency_id '" + agency.Id + "' already used")
			}
		}

		if e == nil {
			existingAgId := ""

			for k := range feed.Agencies {
				existingAgId = k
				break
			}

<<<<<<< HEAD
			if len(existingAgId) > 0 && feed.Agencies[existingAgId].Timezone.String() != agency.Timezone.String() {
				e = fmt.Errorf("agency '%s' has a different timezone (%s) than existing agencies (%s). All agencies must have the same timezone", agency.Id, agency.Timezone.String(), feed.Agencies[existingAgId].Timezone.String())
=======
			if len(existingAgId) > 0 && !feed.Agencies[existingAgId].Timezone.Equals(agency.Timezone) {
				e = fmt.Errorf("Agency '%s' has a different timezone (%s) than existing agencies (%s). All agencies must have the same timezone.", agency.Id, agency.Timezone.GetTzString(), feed.Agencies[existingAgId].Timezone.GetTzString())
>>>>>>> 82ac2dbe
			}
		}

		if e != nil {
			if feed.opts.DropErroneous {
				feed.ErrorStats.DroppedAgencies++
				feed.warn(e)
				continue
			} else {
				panic(e)
			}
		}

		if agency.Url == nil {
			fbUrl, err := url.Parse(fallbackUrl)
			if err != nil {
				panic(err)
			}
			agency.Url = fbUrl
		}

		feed.Agencies[agency.Id] = agency

		for _, i := range addFlds {
			if i < len(record) {
				if _, ok := feed.AgenciesAddFlds[reader.header[i]]; !ok {
					feed.AgenciesAddFlds[reader.header[i]] = make(map[string]string)
				}

				feed.AgenciesAddFlds[reader.header[i]][agency.Id] = record[i]
			}
		}
	}

	feed.ColOrders.Agencies = append([]string(nil), reader.header...)

	return e
}

func (feed *Feed) parseStops(path string, prefix string, geofiltered map[string]struct{}) (err error) {
	file, e := feed.getFile(path, "stops.txt")

	if e != nil {
		return errors.New("could not open required file stops.txt")
	}

	reader := NewCsvParser(file, feed.opts.DropErroneous, false)

	defer func() {
		if r := recover(); r != nil {
			err = ParseError{"stops.txt", reader.Curline, r.(error).Error()}
		}
	}()

	var record []string
	flds := StopFields{
		stopId:             reader.headeridx.GetFldId("stop_id", -1),
		stopCode:           reader.headeridx.GetFldId("stop_code", -2),
		locationType:       reader.headeridx.GetFldId("location_type", -3),
		stopName:           reader.headeridx.GetFldId("stop_name", -4),
		stopDesc:           reader.headeridx.GetFldId("stop_desc", -5),
		stopLat:            reader.headeridx.GetFldId("stop_lat", -6),
		stopLon:            reader.headeridx.GetFldId("stop_lon", -7),
		zoneId:             reader.headeridx.GetFldId("zone_id", -8),
		stopUrl:            reader.headeridx.GetFldId("stop_url", -9),
		parentStation:      reader.headeridx.GetFldId("parent_station", -10),
		stopTimezone:       reader.headeridx.GetFldId("stop_timezone", -11),
		levelId:            reader.headeridx.GetFldId("level_id", -12),
		platformCode:       reader.headeridx.GetFldId("platform_code", -13),
		wheelchairBoarding: reader.headeridx.GetFldId("wheelchair_boarding", -14),
	}

	addFlds := make([]int, 0)

	if feed.opts.KeepAddFlds {
		addFlds = addiFields(reader.header, flds)
	}

	parentStopIds := make(map[string]string, 0)
	for record = reader.ParseCsvLine(); record != nil; record = reader.ParseCsvLine() {
		stop, parentId, e := createStop(record, flds, feed, prefix)
		if e == nil {
			if _, ok := feed.Stops[stop.Id]; ok {
				e = errors.New("ID collision, stop_id '" + stop.Id + "' already used")
			}
		}
		if e != nil {
			if feed.opts.DropErroneous {
				feed.ErrorStats.DroppedStops++
				feed.warn(e)
				continue
			} else {
				panic(e)
			}
		}

		// check if any defined PolygonFilter contains the stop
		contains := true
		for _, poly := range feed.opts.PolygonFilter {
			contains = false
			if poly.PolyContains(float64(stop.Lon), float64(stop.Lat)) {
				contains = true
				break
			}
		}

		if !contains {
			geofiltered[stop.Id] = struct{}{}
			continue
		}

		if len(parentId) > len(prefix) {
			parentStopIds[stop.Id] = parentId
		}

		feed.Stops[stop.Id] = stop

		for _, i := range addFlds {
			if i < len(record) {
				if _, ok := feed.StopsAddFlds[reader.header[i]]; !ok {
					feed.StopsAddFlds[reader.header[i]] = make(map[string]string)
				}

				feed.StopsAddFlds[reader.header[i]][stop.Id] = record[i]
			}
		}
	}

	feed.ColOrders.Stops = append([]string(nil), reader.header...)

	// write the parent stop ids
	for id, pid := range parentStopIds {
		pstop, ok := feed.Stops[pid]
		if !ok {
			locErr := errors.New("(for stop id " + id + ") No station with id " + pid + " found, cannot use as parent station here")
			_, wasFiltered := geofiltered[pid]

			// note: if type >= 2, a parent Id is *required*
			if wasFiltered && feed.Stops[id].Location_type < 2 {
				// continue, the default value "nil" has already be written above
				continue
			} else if feed.opts.UseDefValueOnError && feed.Stops[id].Location_type < 2 {
				// continue, the default value "nil" has already be written above
				feed.warn(locErr)
				continue
			} else if feed.opts.DropErroneous {
				// delete the erroneous entry
				delete(feed.Stops, id)
				feed.ErrorStats.DroppedStops++
				feed.warn(locErr)
				continue
			} else {
				return locErr
			}
		}

		if (feed.Stops[id].Location_type == 0 || feed.Stops[id].Location_type == 2 || feed.Stops[id].Location_type == 3) && pstop.Location_type != 1 {
			locErr := fmt.Errorf("(for stop id %s) Station with id %s has location_type=%d, cannot use as parent station here for stop with location_type=%d (must be 1)", id, pid, pstop.Location_type, feed.Stops[id].Location_type)
			if feed.opts.UseDefValueOnError && !(feed.Stops[id].Location_type == 2 || feed.Stops[id].Location_type == 3) {
				// continue, the default value "nil" has already be written above
				feed.warn(locErr)
				continue
			} else if feed.opts.DropErroneous {
				// delete the erroneous entry
				delete(feed.Stops, id)
				feed.ErrorStats.DroppedStops++
				feed.warn(locErr)
				continue
			} else {
				return (locErr)
			}
		}

		if feed.Stops[id].Location_type == 4 && pstop.Location_type != 0 {
			locErr := fmt.Errorf("(for stop id %s) Station with id %s has location_type=%d, cannot use as parent station here for stop with location_type=4 (boarding area), which expects a parent station with location_type=0 (stop/platform)", id, pid, pstop.Location_type)
			if feed.opts.DropErroneous {
				// delete the erroneous entry
				delete(feed.Stops, id)
				feed.ErrorStats.DroppedStops++
				feed.warn(locErr)
				continue
			} else {
				panic(locErr)
			}
		}

		feed.Stops[id].Parent_station = pstop
	}

	return e
}

func (feed *Feed) parseRoutes(path string, prefix string, filtered map[string]struct{}) (err error) {
	file, e := feed.getFile(path, "routes.txt")

	if e != nil {
		return errors.New("could not open required file routes.txt")
	}

	reader := NewCsvParser(file, feed.opts.DropErroneous, false)

	defer func() {
		if r := recover(); r != nil {
			err = ParseError{"routes.txt", reader.Curline, r.(error).Error()}
		}
	}()

	var record []string
	flds := RouteFields{
		routeId:           reader.headeridx.GetFldId("route_id", -1),
		agencyId:          reader.headeridx.GetFldId("agency_id", -2),
		routeShortName:    reader.headeridx.GetFldId("route_short_name", -3),
		routeLongName:     reader.headeridx.GetFldId("route_long_name", -4),
		routeDesc:         reader.headeridx.GetFldId("route_desc", -5),
		routeType:         reader.headeridx.GetFldId("route_type", -6),
		routeUrl:          reader.headeridx.GetFldId("route_url", -7),
		routeColor:        reader.headeridx.GetFldId("route_color", -8),
		routeTextColor:    reader.headeridx.GetFldId("route_text_color", -9),
		routeSortOrder:    reader.headeridx.GetFldId("route_sort_order", -10),
		continuousDropOff: reader.headeridx.GetFldId("continuous_drop_off", -11),
		continuousPickup:  reader.headeridx.GetFldId("continuous_pickup", -12),
	}

	addFlds := make([]int, 0)

	if feed.opts.KeepAddFlds {
		addFlds = addiFields(reader.header, flds)
	}

	for record = reader.ParseCsvLine(); record != nil; record = reader.ParseCsvLine() {
		route, e := createRoute(record, flds, feed, prefix)
		if e == nil {
			if _, ok := feed.Routes[route.Id]; ok {
				e = errors.New("ID collision, route_id '" + route.Id + "' already used")
			}
		}
		if e != nil {
			if feed.opts.DropErroneous {
				feed.ErrorStats.DroppedRoutes++
				feed.warn(e)
				continue
			} else {
				panic(e)
			}
		}

		if feed.opts.UseStandardRouteTypes {
			route.Type = gtfs.GetTypeFromExtended(route.Type)
		}

		if feed.opts.UseGoogleSupportedRouteTypes {
			route.Type = gtfs.GetSupportedExtendedTypeFromExtended(route.Type)
		}

		if len(feed.opts.MOTFilter) != 0 {
			if _, ok := feed.opts.MOTFilter[route.Type]; !ok {
				filtered[route.Id] = struct{}{}
				continue
			}
		}

		if len(feed.opts.MOTFilterNeg) != 0 {
			if _, ok := feed.opts.MOTFilterNeg[route.Type]; ok {
				filtered[route.Id] = struct{}{}
				continue
			}
		}

		if feed.opts.DryRun {
			feed.Routes[route.Id] = route
		} else {
			feed.Routes[route.Id] = route

			for _, i := range addFlds {
				if i < len(record) {
					if _, ok := feed.RoutesAddFlds[reader.header[i]]; !ok {
						feed.RoutesAddFlds[reader.header[i]] = make(map[string]string)
					}

					feed.RoutesAddFlds[reader.header[i]][route.Id] = record[i]
				}
			}
		}
	}

	feed.ColOrders.Routes = append([]string(nil), reader.header...)

	return e
}

func (feed *Feed) parseCalendar(path string, prefix string) (err error) {
	file, e := feed.getFile(path, "calendar.txt")

	if e != nil {
		return nil
	}

	// reader := NewCsvParser(file, feed.opts.DropErroneous, feed.opts.AssumeCleanCsv && !feed.opts.KeepAddFlds)
	reader := NewCsvParser(file, feed.opts.DropErroneous, false)

	defer func() {
		if r := recover(); r != nil {
			err = ParseError{"calendar.txt", reader.Curline, r.(error).Error()}
		}
	}()

	var record []string
	flds := CalendarFields{
		serviceId: reader.headeridx.GetFldId("service_id", -1),
		monday:    reader.headeridx.GetFldId("monday", -2),
		tuesday:   reader.headeridx.GetFldId("tuesday", -3),
		wednesday: reader.headeridx.GetFldId("wednesday", -4),
		thursday:  reader.headeridx.GetFldId("thursday", -5),
		friday:    reader.headeridx.GetFldId("friday", -6),
		saturday:  reader.headeridx.GetFldId("saturday", -7),
		sunday:    reader.headeridx.GetFldId("sunday", -8),
		startDate: reader.headeridx.GetFldId("start_date", -9),
		endDate:   reader.headeridx.GetFldId("end_date", -10),
	}

	for record = reader.ParseCsvLine(); record != nil; record = reader.ParseCsvLine() {
		service, e := createServiceFromCalendar(record, flds, feed, prefix)

		if e != nil {
			if feed.opts.DropErroneous {
				feed.ErrorStats.DroppedServices++
				feed.warn(e)
				continue
			} else {
				panic(e)
			}
		}

		// if service was parsed in-place, nil was returned
		if service != nil {
			if feed.opts.DryRun {
				feed.Services[service.Id()] = nil
			} else {
				feed.Services[service.Id()] = service

				// check if service is completely out of range
				if !feed.opts.DateFilterStart.IsEmpty() && service.End_date().GetTime().Before(feed.opts.DateFilterStart.GetTime()) || !feed.opts.DateFilterEnd.IsEmpty() && service.Start_date().GetTime().After(feed.opts.DateFilterEnd.GetTime()) {
					service.SetRawDaymap(0)
				} else {
					// we overlap, there are now two cases:

					// 1. A start date is defined, and the service starts before the start time. Set the start time to the new start time
					if !feed.opts.DateFilterStart.IsEmpty() && service.Start_date().GetTime().Before(feed.opts.DateFilterStart.GetTime()) {
						service.SetStart_date(feed.opts.DateFilterStart)
						// note: because of the check above, End_date is guaranteed to >= DateFilterStart, so our service remains valid
					}

					// 2. An end date is defined, and the service ends after the start time. Set the end  time to the new end time
					if !feed.opts.DateFilterEnd.IsEmpty() && service.End_date().GetTime().After(feed.opts.DateFilterEnd.GetTime()) {
						service.SetEnd_date(feed.opts.DateFilterEnd)
						// note: because of the check above, Start_date is guaranteed to <= DateFilterEnd, so our service remains valid
					}
				}
			}
		}
	}

	feed.ColOrders.Calendar = append([]string(nil), reader.header...)

	return e
}

func (feed *Feed) parseCalendarDates(path string, prefix string) (err error) {
	file, e := feed.getFile(path, "calendar_dates.txt")

	if e != nil {
		return nil
	}

	// reader := NewCsvParser(file, feed.opts.DropErroneous, feed.opts.AssumeCleanCsv && !feed.opts.KeepAddFlds)
	reader := NewCsvParser(file, feed.opts.DropErroneous, false)

	defer func() {
		if r := recover(); r != nil {
			err = ParseError{"calendar_dates.txt", reader.Curline, r.(error).Error()}
		}
	}()

	var record []string
	flds := CalendarDatesFields{
		serviceId:     reader.headeridx.GetFldId("service_id", -1),
		exceptionType: reader.headeridx.GetFldId("exception_type", -2),
		date:          reader.headeridx.GetFldId("date", -3),
	}

	for record = reader.ParseCsvLine(); record != nil; record = reader.ParseCsvLine() {
		service, e := createServiceFromCalendarDates(record, flds, feed, feed.opts.DateFilterStart, feed.opts.DateFilterEnd, prefix)

		if e != nil {
			if feed.opts.DropErroneous {
				feed.ErrorStats.DroppedServices++
				feed.warn(e)
				continue
			} else {
				panic(e)
			}
		}

		// if service was parsed in-place, nil was returned
		if service != nil {
			if feed.opts.DryRun {
				feed.Services[service.Id()] = nil
			} else {
				feed.Services[service.Id()] = service
			}
		}
	}

	feed.ColOrders.CalendarDates = append([]string(nil), reader.header...)

	return e
}

func (feed *Feed) parseTrips(path string, prefix string, filteredRoutes map[string]struct{}, filteredTrips map[string]struct{}) (err error) {
	file, e := feed.getFile(path, "trips.txt")

	if e != nil {
		return errors.New("could not open required file trips.txt")
	}

	reader := NewCsvParser(file, feed.opts.DropErroneous, false)

	defer func() {
		if r := recover(); r != nil {
			err = ParseError{"trips.txt", reader.Curline, r.(error).Error()}
		}
	}()

	var record []string
	flds := TripFields{
		tripId:               reader.headeridx.GetFldId("trip_id", -1),
		routeId:              reader.headeridx.GetFldId("route_id", -2),
		serviceId:            reader.headeridx.GetFldId("service_id", -3),
		tripHeadsign:         reader.headeridx.GetFldId("trip_headsign", -4),
		tripShortName:        reader.headeridx.GetFldId("trip_short_name", -5),
		directionId:          reader.headeridx.GetFldId("direction_id", -6),
		blockId:              reader.headeridx.GetFldId("block_id", -7),
		shapeId:              reader.headeridx.GetFldId("shape_id", -8),
		wheelchairAccessible: reader.headeridx.GetFldId("wheelchair_accessible", -9),
		bikesAllowed:         reader.headeridx.GetFldId("bikes_allowed", -10),
	}

	addFlds := make([]int, 0)

	if feed.opts.KeepAddFlds {
		addFlds = addiFields(reader.header, flds)
	}

	for record = reader.ParseCsvLine(); record != nil; record = reader.ParseCsvLine() {
		trip, e := createTrip(record, flds, feed, prefix)

		tripId := ""

		if e == nil {
			tripId = trip.Id
			trip.Id = ""
			dummy := gtfs.StopTime{}
			dummy.SetSequence(0)
			trip.StopTimes = append(trip.StopTimes, dummy)
			if _, ok := feed.Trips[tripId]; ok {
				e = errors.New("ID collision, trip_id '" + tripId + "' already used")
			}
		} else {
			routeNotFoundErr, routeNotFound := e.(*RouteNotFoundErr)
			wasFiltered := false
			if routeNotFound {
				_, wasFiltered = filteredRoutes[routeNotFoundErr.RouteId()]
			}

			if wasFiltered {
				filteredTrips[routeNotFoundErr.PayloadId()] = struct{}{}
				continue
			} else if feed.opts.DropErroneous {
				feed.ErrorStats.DroppedTrips++
				feed.warn(e)
				continue
			} else {
				panic(e)
			}
		}
		feed.Trips[tripId] = trip

		for _, i := range addFlds {
			if i < len(record) {
				if _, ok := feed.TripsAddFlds[reader.header[i]]; !ok {
					feed.TripsAddFlds[reader.header[i]] = make(map[string]string)
				}

				feed.TripsAddFlds[reader.header[i]][tripId] = record[i]
			}
		}
	}

	feed.ColOrders.Trips = append([]string(nil), reader.header...)

	return e
}

func (feed *Feed) reserveShapes(path string, prefix string) (err error) {
	if feed.opts.DropShapes {
		return
	}
	file, e := feed.getFile(path, "shapes.txt")

	if e != nil {
		return nil
	}

	reader := NewCsvParser(file, feed.opts.DropErroneous, feed.opts.AssumeCleanCsv && !feed.opts.KeepAddFlds)

	defer func() {
		if r := recover(); r != nil {
			err = ParseError{"shapes.txt", reader.Curline, r.(error).Error()}
		}
	}()

	var record []string
	flds := ShapeFields{
		shapeId:           reader.headeridx.GetFldId("shape_id", -1),
		shapeDistTraveled: reader.headeridx.GetFldId("shape_dist_traveled", -2),
		shapePtLat:        reader.headeridx.GetFldId("shape_pt_lat", -3),
		shapePtLon:        reader.headeridx.GetFldId("shape_pt_lon", -4),
		shapePtSequence:   reader.headeridx.GetFldId("shape_pt_sequence", -5),
	}

	for record = reader.ParseCsvLine(); record != nil; record = reader.ParseCsvLine() {
		e := reserveShapePoint(record, flds, feed, prefix)
		if e != nil {
			if feed.opts.DropErroneous {
				continue
			} else {
				panic(e)
			}
		}
	}

	return e
}

func (feed *Feed) parseShapes(path string, prefix string) (err error) {
	if feed.opts.DropShapes {
		return
	}
	file, e := feed.getFile(path, "shapes.txt")

	if e != nil {
		return nil
	}

	reader := NewCsvParser(file, feed.opts.DropErroneous, feed.opts.AssumeCleanCsv && !feed.opts.KeepAddFlds)

	defer func() {
		if r := recover(); r != nil {
			err = ParseError{"shapes.txt", reader.Curline, r.(error).Error()}
		}
	}()

	var record []string
	flds := ShapeFields{
		shapeId:           reader.headeridx.GetFldId("shape_id", -1),
		shapeDistTraveled: reader.headeridx.GetFldId("shape_dist_traveled", -2),
		shapePtLat:        reader.headeridx.GetFldId("shape_pt_lat", -3),
		shapePtLon:        reader.headeridx.GetFldId("shape_pt_lon", -4),
		shapePtSequence:   reader.headeridx.GetFldId("shape_pt_sequence", -5),
	}

	addFlds := make([]int, 0)

	if feed.opts.KeepAddFlds {
		addFlds = addiFields(reader.header, flds)
	}

	i := 0

	for record = reader.ParseCsvLine(); record != nil; record = reader.ParseCsvLine() {
		i += 1

		shape, sp, e := createShapePoint(record, flds, feed, prefix)

		if e != nil {
			if feed.opts.DropErroneous {
				feed.ErrorStats.DroppedShapes++
				feed.warn(e)
				continue
			} else {
				panic(e)
			}
		} else if sp != nil {
			for _, i := range addFlds {
				if i < len(record) {
					if _, ok := feed.ShapesAddFlds[reader.header[i]]; !ok {
						feed.ShapesAddFlds[reader.header[i]] = make(map[string]map[int]string)
					}
					if _, ok := feed.ShapesAddFlds[reader.header[i]][shape.Id]; !ok {
						feed.ShapesAddFlds[reader.header[i]][shape.Id] = make(map[int]string)
					}

					feed.ShapesAddFlds[reader.header[i]][shape.Id][int(sp.Sequence)] = record[i]
				}
			}
		}
	}

	feed.ColOrders.Shapes = append([]string(nil), reader.header...)

	if e == nil {
		// sort points in shapes, drop empty shapes
		for id, shape := range feed.Shapes {
			if len(shape.Points) == 0 {
				loce := fmt.Errorf("shape #%s has no points", id)
				if feed.opts.DropErroneous || len(feed.opts.PolygonFilter) > 0 {
					// dont warn here, because this can only happen if a shape point
					// has been deleted before
					delete(feed.Shapes, id)
					continue
				} else {
					panic(loce)
				}
			}
			sort.Sort(shape.Points)
			e = feed.checkShapeMeasure(shape, &feed.opts)
			feed.NumShpPoints += len(shape.Points)
			if e != nil {
				break
			}
		}
		if feed.opts.DryRun {
			// clear space
			for id := range feed.Shapes {
				feed.Shapes[id] = nil
			}
		}
	}

	return e
}

func (feed *Feed) reserveStopTimes(path string, prefix string) (err error) {
	file, e := feed.getFile(path, "stop_times.txt")

	if e != nil {
		return errors.New("could not open required file stop_times.txt")
	}
	reader := NewCsvParser(file, feed.opts.DropErroneous, false)

	defer func() {
		if r := recover(); r != nil {
			err = ParseError{"stop_times.txt", reader.Curline, r.(error).Error()}
		}
	}()

	var record []string
	flds := StopTimeFields{
		tripId:            reader.headeridx.GetFldId("trip_id", -1),
		stopId:            reader.headeridx.GetFldId("stop_id", -2),
		arrivalTime:       reader.headeridx.GetFldId("arrival_time", -3),
		departureTime:     reader.headeridx.GetFldId("departure_time", -4),
		stopSequence:      reader.headeridx.GetFldId("stop_sequence", -5),
		stopHeadsign:      reader.headeridx.GetFldId("stop_headsign", -6),
		pickupType:        reader.headeridx.GetFldId("pickup_type", -7),
		dropOffType:       reader.headeridx.GetFldId("drop_off_type", -8),
		continuousDropOff: reader.headeridx.GetFldId("continuous_drop_off", -9),
		continuousPickup:  reader.headeridx.GetFldId("continuous_pickup", -10),
		shapeDistTraveled: reader.headeridx.GetFldId("shape_dist_traveled", -11),
		timepoint:         reader.headeridx.GetFldId("timepoint", -12),
	}

	file, e = feed.getFile(path, "stop_times.txt")

	if e != nil {
		return errors.New("could not open required file stop_times.txt")
	}

	reader = NewCsvParser(file, feed.opts.DropErroneous, feed.opts.AssumeCleanCsv && flds.stopHeadsign < 0 && !feed.opts.KeepAddFlds)

	for record = reader.ParseCsvLine(); record != nil; record = reader.ParseCsvLine() {
		reserveStopTime(record, flds, feed, prefix)
	}

	return e
}

func (feed *Feed) parseStopTimes(path string, prefix string, geofiltered map[string]struct{}, filteredTrips map[string]struct{}) (err error) {
	file, e := feed.getFile(path, "stop_times.txt")

	if e != nil {
		return errors.New("could not open required file stop_times.txt")
	}
	reader := NewCsvParser(file, feed.opts.DropErroneous, feed.opts.AssumeCleanCsv && !feed.opts.KeepAddFlds)

	defer func() {
		if r := recover(); r != nil {
			err = ParseError{"stop_times.txt", reader.Curline, r.(error).Error()}
		}
	}()

	var record []string
	flds := StopTimeFields{
		tripId:            reader.headeridx.GetFldId("trip_id", -1),
		stopId:            reader.headeridx.GetFldId("stop_id", -2),
		arrivalTime:       reader.headeridx.GetFldId("arrival_time", -3),
		departureTime:     reader.headeridx.GetFldId("departure_time", -4),
		stopSequence:      reader.headeridx.GetFldId("stop_sequence", -5),
		stopHeadsign:      reader.headeridx.GetFldId("stop_headsign", -6),
		pickupType:        reader.headeridx.GetFldId("pickup_type", -7),
		dropOffType:       reader.headeridx.GetFldId("drop_off_type", -8),
		continuousDropOff: reader.headeridx.GetFldId("continuous_drop_off", -9),
		continuousPickup:  reader.headeridx.GetFldId("continuous_pickup", -10),
		shapeDistTraveled: reader.headeridx.GetFldId("shape_dist_traveled", -11),
		timepoint:         reader.headeridx.GetFldId("timepoint", -12),
	}

	addFlds := make([]int, 0)

	if feed.opts.KeepAddFlds {
		addFlds = addiFields(reader.header, flds)
	}

	file, e = feed.getFile(path, "stop_times.txt")

	if e != nil {
		return errors.New("could not open required file stop_times.txt")
	}

	reader = NewCsvParser(file, feed.opts.DropErroneous, feed.opts.AssumeCleanCsv && flds.stopHeadsign < 0)

	i := 0

	for record = reader.ParseCsvLine(); record != nil; record = reader.ParseCsvLine() {
		i += 1

		trip, stopTimeSeq, e := createStopTime(record, &flds, feed, prefix)

		if e != nil {
			wasFiltered := false
			stopNotFoundErr, stopNotFound := e.(*StopNotFoundErr)
			if stopNotFound {
				_, wasFiltered = geofiltered[stopNotFoundErr.StopId()]
			}

			tripNotFoundErr, tripNotFound := e.(*TripNotFoundErr)
			if tripNotFound {
				_, wasFiltered = filteredTrips[tripNotFoundErr.TripId()]
			}

			if wasFiltered {
				continue
			} else if feed.opts.DropErroneous {
				feed.ErrorStats.DroppedStopTimes++
				feed.warn(e)
				continue
			} else {
				panic(e)
			}
		} else {
			for _, i := range addFlds {
				if i < len(record) {
					if _, ok := feed.StopTimesAddFlds[reader.header[i]]; !ok {
						feed.StopTimesAddFlds[reader.header[i]] = make(map[string]map[int]string)
					}
					if _, ok := feed.StopTimesAddFlds[reader.header[i]][trip.Id]; !ok {
						feed.StopTimesAddFlds[reader.header[i]][trip.Id] = make(map[int]string)
					}

					feed.StopTimesAddFlds[reader.header[i]][trip.Id][stopTimeSeq] = record[i]
				}
			}
		}
	}

	feed.ColOrders.StopTimes = append([]string(nil), reader.header...)

	if e == nil {
		// sort stoptimes in trips
		for _, trip := range feed.Trips {
			sort.Sort(trip.StopTimes)
			e = feed.checkStopTimeMeasure(trip, &feed.opts)
			feed.NumStopTimes += len(trip.StopTimes)
			if e != nil {
				break
			}
		}
	}

	return e
}

func (feed *Feed) parseFrequencies(path string, prefix string, filteredTrips map[string]struct{}) (err error) {
	file, e := feed.getFile(path, "frequencies.txt")

	if e != nil {
		return nil
	}
	reader := NewCsvParser(file, feed.opts.DropErroneous, false)

	defer func() {
		if r := recover(); r != nil {
			err = ParseError{"frequencies.txt", reader.Curline, r.(error).Error()}
		}
	}()

	var record []string
	flds := FrequencyFields{
		tripId:      reader.headeridx.GetFldId("trip_id", -1),
		exactTimes:  reader.headeridx.GetFldId("exact_times", -2),
		startTime:   reader.headeridx.GetFldId("start_time", -3),
		endTime:     reader.headeridx.GetFldId("end_time", -4),
		headwaySecs: reader.headeridx.GetFldId("headway_secs", -5),
	}

	addFlds := make([]int, 0)

	if feed.opts.KeepAddFlds {
		addFlds = addiFields(reader.header, flds)
	}

	for record = reader.ParseCsvLine(); record != nil; record = reader.ParseCsvLine() {
		trip, freq, e := createFrequency(record, flds, feed, prefix)
		if e != nil {
			tripNotFoundErr, tripNotFound := e.(*TripNotFoundErr)
			wasFiltered := false
			if tripNotFound {
				_, wasFiltered = filteredTrips[tripNotFoundErr.TripId()]
			}

			if wasFiltered {
				continue
			} else if feed.opts.DropErroneous {
				feed.ErrorStats.DroppedFrequencies++
				feed.warn(e)
				continue
			} else {
				panic(e)
			}
		}

		for _, i := range addFlds {
			if i < len(record) {
				if _, ok := feed.FrequenciesAddFlds[reader.header[i]]; !ok {
					feed.FrequenciesAddFlds[reader.header[i]] = make(map[string]map[*gtfs.Frequency]string)
				}
				if _, ok := feed.FrequenciesAddFlds[reader.header[i]][trip.Id]; !ok {
					feed.FrequenciesAddFlds[reader.header[i]][trip.Id] = make(map[*gtfs.Frequency]string)
				}

				feed.FrequenciesAddFlds[reader.header[i]][trip.Id][freq] = record[i]
			}
		}
	}

	feed.ColOrders.Frequencies = append([]string(nil), reader.header...)

	return e
}

func (feed *Feed) parseFareAttributes(path string, prefix string) (err error) {
	file, e := feed.getFile(path, "fare_attributes.txt")

	if e != nil {
		return nil
	}
	reader := NewCsvParser(file, feed.opts.DropErroneous, false)

	defer func() {
		if r := recover(); r != nil {
			err = ParseError{"fare_attributes.txt", reader.Curline, r.(error).Error()}
		}
	}()

	var record []string
	flds := FareAttributeFields{
		fareId:           reader.headeridx.GetFldId("fare_id", -1),
		price:            reader.headeridx.GetFldId("price", -2),
		currencyType:     reader.headeridx.GetFldId("currency_type", -3),
		paymentMethod:    reader.headeridx.GetFldId("payment_method", -4),
		transfers:        reader.headeridx.GetFldId("transfers", -5),
		transferDuration: reader.headeridx.GetFldId("transfer_duration", -6),
		agencyId:         reader.headeridx.GetFldId("agency_id", -7),
	}

	addFlds := make([]int, 0)

	if feed.opts.KeepAddFlds {
		addFlds = addiFields(reader.header, flds)
	}

	for record = reader.ParseCsvLine(); record != nil; record = reader.ParseCsvLine() {
		fa, e := createFareAttribute(record, flds, feed, prefix)
		if e != nil {
			if feed.opts.DropErroneous {
				feed.ErrorStats.DroppedFareAttributes++
				feed.warn(e)
				continue
			} else {
				panic(e)
			}
		}
		feed.FareAttributes[fa.Id] = fa

		for _, i := range addFlds {
			if i < len(record) {
				if _, ok := feed.FareAttributesAddFlds[reader.header[i]]; !ok {
					feed.FareAttributesAddFlds[reader.header[i]] = make(map[string]string)
				}

				feed.FareAttributesAddFlds[reader.header[i]][fa.Id] = record[i]
			}
		}
	}

	feed.ColOrders.FareAttributes = append([]string(nil), reader.header...)

	return e
}

func (feed *Feed) parseFareAttributeRules(path string, prefix string, filteredRoutes map[string]struct{}) (err error) {
	file, e := feed.getFile(path, "fare_rules.txt")

	if e != nil {
		return nil
	}
	reader := NewCsvParser(file, feed.opts.DropErroneous, false)

	defer func() {
		if r := recover(); r != nil {
			err = ParseError{"fare_rules.txt", reader.Curline, r.(error).Error()}
		}
	}()

	var record []string
	flds := FareRuleFields{
		fareId:        reader.headeridx.GetFldId("fare_id", -1),
		routeId:       reader.headeridx.GetFldId("route_id", -2),
		originId:      reader.headeridx.GetFldId("origin_id", -3),
		destinationId: reader.headeridx.GetFldId("destination_id", -4),
		containsId:    reader.headeridx.GetFldId("contains_id", -5),
	}

	addFlds := make([]int, 0)

	if feed.opts.KeepAddFlds {
		addFlds = addiFields(reader.header, flds)
	}

	for record = reader.ParseCsvLine(); record != nil; record = reader.ParseCsvLine() {
		fare, rule, e := createFareRule(record, flds, feed, prefix)
		if e != nil {
			routeNotFoundErr, routeNotFound := e.(*RouteNotFoundErr)
			wasFiltered := false
			if routeNotFound {
				_, wasFiltered = filteredRoutes[routeNotFoundErr.RouteId()]
			}

			if wasFiltered {
				continue
			} else if feed.opts.DropErroneous {
				feed.ErrorStats.DroppedFareAttributeRules++
				feed.warn(e)
				continue
			} else {
				panic(e)
			}
		} else {
			for _, i := range addFlds {
				if i < len(record) {
					if _, ok := feed.FareRulesAddFlds[reader.header[i]]; !ok {
						feed.FareRulesAddFlds[reader.header[i]] = make(map[string]map[*gtfs.FareAttributeRule]string)
					}
					if _, ok := feed.FareRulesAddFlds[reader.header[i]][fare.Id]; !ok {
						feed.FareRulesAddFlds[reader.header[i]][fare.Id] = make(map[*gtfs.FareAttributeRule]string)
					}

					feed.FareRulesAddFlds[reader.header[i]][fare.Id][rule] = record[i]
				}
			}

		}
	}

	feed.ColOrders.FareAttributeRules = append([]string(nil), reader.header...)

	return e
}

func (feed *Feed) parseTransfers(path string, prefix string, geofiltered map[string]struct{}) (err error) {
	file, e := feed.getFile(path, "transfers.txt")

	if e != nil {
		return nil
	}
	reader := NewCsvParser(file, feed.opts.DropErroneous, false)

	defer func() {
		if r := recover(); r != nil {
			err = ParseError{"transfers.txt", reader.Curline, r.(error).Error()}
		}
	}()

	var record []string
	flds := TransferFields{
		FromStopId:      reader.headeridx.GetFldId("from_stop_id", -1),
		ToStopId:        reader.headeridx.GetFldId("to_stop_id", -2),
		FromRouteId:     reader.headeridx.GetFldId("from_route_id", -3),
		ToRouteId:       reader.headeridx.GetFldId("to_route_id", -4),
		FromTripId:      reader.headeridx.GetFldId("from_trip_id", -5),
		ToTripId:        reader.headeridx.GetFldId("to_trip_id", -6),
		TransferType:    reader.headeridx.GetFldId("transfer_type", -7),
		MinTransferTime: reader.headeridx.GetFldId("min_transfer_time", -8),
	}

	addFlds := make([]int, 0)

	if feed.opts.KeepAddFlds {
		addFlds = addiFields(reader.header, flds)
	}
	for record = reader.ParseCsvLine(); record != nil; record = reader.ParseCsvLine() {
		tk, tv, e := createTransfer(record, flds, feed, prefix)
		if e == nil {
			if _, ok := feed.Transfers[tk]; ok {
				e = errors.New("ID collision, transfer already defined")
			}
		}
		if e != nil {
			stopNotFoundErr, stopNotFound := e.(*StopNotFoundErr)
			wasFiltered := false
			if stopNotFound {
				_, wasFiltered = geofiltered[stopNotFoundErr.StopId()]
			}

			if wasFiltered {
				continue
			} else if feed.opts.DropErroneous {
				feed.ErrorStats.DroppedTransfers++
				feed.warn(e)
				continue
			} else {
				panic(e)
			}
		}

		feed.Transfers[tk] = tv

		if !feed.opts.DryRun {
			// add additional CSV fields
			for _, i := range addFlds {
				if i < len(record) {
					if _, ok := feed.TransfersAddFlds[reader.header[i]]; !ok {
						feed.TransfersAddFlds[reader.header[i]] = make(map[gtfs.TransferKey]string)
					}

					feed.TransfersAddFlds[reader.header[i]][tk] = record[i]
				}
			}
		}
	}

	feed.ColOrders.Transfers = append([]string(nil), reader.header...)

	return e
}

func (feed *Feed) parsePathways(path string, prefix string, geofiltered map[string]struct{}) (err error) {
	file, e := feed.getFile(path, "pathways.txt")

	if e != nil {
		return nil
	}
	reader := NewCsvParser(file, feed.opts.DropErroneous, false)

	defer func() {
		if r := recover(); r != nil {
			err = ParseError{"pathways.txt", reader.Curline, r.(error).Error()}
		}
	}()

	var record []string
	flds := PathwayFields{
		pathwayId:            reader.headeridx.GetFldId("pathway_id", -1),
		fromStopId:           reader.headeridx.GetFldId("from_stop_id", -2),
		toStopId:             reader.headeridx.GetFldId("to_stop_id", -3),
		pathwayMode:          reader.headeridx.GetFldId("pathway_mode", -4),
		isBidirectional:      reader.headeridx.GetFldId("is_bidirectional", -5),
		length:               reader.headeridx.GetFldId("length", -6),
		traversalTime:        reader.headeridx.GetFldId("traversal_time", -7),
		stairCount:           reader.headeridx.GetFldId("stair_count", -8),
		maxSlope:             reader.headeridx.GetFldId("max_slope", -9),
		minWidth:             reader.headeridx.GetFldId("min_width", -10),
		signpostedAs:         reader.headeridx.GetFldId("signposted_as", -11),
		reversedSignpostedAs: reader.headeridx.GetFldId("reversed_signposted_as", -12),
	}

	addFlds := make([]int, 0)

	if feed.opts.KeepAddFlds {
		addFlds = addiFields(reader.header, flds)
	}

	for record = reader.ParseCsvLine(); record != nil; record = reader.ParseCsvLine() {
		pw, e := createPathway(record, flds, feed, prefix)
		if e == nil {
			if _, ok := feed.Pathways[pw.Id]; ok {
				e = errors.New("ID collision, pathway_id '" + pw.Id + "' already used")
			}
		}
		if e != nil {
			stopNotFoundErr, stopNotFound := e.(*StopNotFoundErr)
			wasFiltered := false
			if stopNotFound {
				_, wasFiltered = geofiltered[stopNotFoundErr.StopId()]
			}

			if wasFiltered {
				continue
			} else if feed.opts.DropErroneous {
				feed.ErrorStats.DroppedPathways++
				feed.warn(e)
				continue
			} else {
				panic(e)
			}
		}
		feed.Pathways[pw.Id] = pw

		for _, i := range addFlds {
			if i < len(record) {
				if _, ok := feed.PathwaysAddFlds[reader.header[i]]; !ok {
					feed.PathwaysAddFlds[reader.header[i]] = make(map[string]string)
				}

				feed.PathwaysAddFlds[reader.header[i]][pw.Id] = record[i]
			}
		}
	}

	feed.ColOrders.Pathways = append([]string(nil), reader.header...)

	return e
}

func (feed *Feed) parseTranslations(path string, prefix string) (err error) {
	file, e := feed.getFile(path, "translations.txt")

	if e != nil {
		return nil
	}
	reader := NewCsvParser(file, feed.opts.DropErroneous, false)

	defer func() {
		if r := recover(); r != nil {
			err = ParseError{"translations.txt", reader.Curline, r.(error).Error()}
		}
	}()

	var record []string
	flds := TranslationFields{
		tableName:   reader.headeridx.GetFldId("table_name", -1),
		fieldName:   reader.headeridx.GetFldId("field_name", -2),
		language:    reader.headeridx.GetFldId("language", -3),
		translation: reader.headeridx.GetFldId("translation", -4),
		recordId:    reader.headeridx.GetFldId("record_id", -5),
		recordSubId: reader.headeridx.GetFldId("record_sub_id", -6),
		fieldValue:  reader.headeridx.GetFldId("field_value", -7),
	}

	addFlds := make([]int, 0)

	if feed.opts.KeepAddFlds {
		addFlds = addiFields(reader.header, flds)
	}

	for record = reader.ParseCsvLine(); record != nil; record = reader.ParseCsvLine() {
		trans, e := createTranslation(record, flds, feed, prefix)
		if e != nil {
			if feed.opts.DropErroneous {
				feed.ErrorStats.DroppedTranslations++
				feed.warn(e)
				continue
			} else {
				panic(e)
			}
		}

		feed.ErrorStats.NumTranslations++

		for _, i := range addFlds {
			if i < len(record) {
				if _, ok := feed.TranslationsAddFlds[reader.header[i]]; !ok {
					feed.TranslationsAddFlds[reader.header[i]] = make(map[*gtfs.Translation]string)
				}

				feed.TranslationsAddFlds[reader.header[i]][trans] = record[i]
			}
		}
	}

	feed.ColOrders.Attributions = append([]string(nil), reader.header...)

	return e
}

func (feed *Feed) parseAttributions(path string, prefix string, filteredRoutes map[string]struct{}, filteredTrips map[string]struct{}) (err error) {
	file, e := feed.getFile(path, "attributions.txt")

	if e != nil {
		return nil
	}
	reader := NewCsvParser(file, feed.opts.DropErroneous, false)

	defer func() {
		if r := recover(); r != nil {
			err = ParseError{"attributions.txt", reader.Curline, r.(error).Error()}
		}
	}()

	ids := make(map[string]bool)

	var record []string
	flds := AttributionFields{
		attributionId:    reader.headeridx.GetFldId("attribution_id", -1),
		organizationName: reader.headeridx.GetFldId("organization_name", -2),
		isProducer:       reader.headeridx.GetFldId("is_producer", -3),
		isOperator:       reader.headeridx.GetFldId("is_operator", -4),
		isAuthority:      reader.headeridx.GetFldId("is_authority", -5),
		attributionUrl:   reader.headeridx.GetFldId("attribution_url", -6),
		attributionEmail: reader.headeridx.GetFldId("attribution_email", -7),
		attributionPhone: reader.headeridx.GetFldId("attribution_phone", -8),
		routeId:          reader.headeridx.GetFldId("route_id", -9),
		agencyId:         reader.headeridx.GetFldId("agency_id", -10),
		tripId:           reader.headeridx.GetFldId("trip_id", -11),
	}

	addFlds := make([]int, 0)

	if feed.opts.KeepAddFlds {
		addFlds = addiFields(reader.header, flds)
	}

	for record = reader.ParseCsvLine(); record != nil; record = reader.ParseCsvLine() {
		attr, ag, route, trip, e := createAttribution(record, flds, feed, prefix)
		if e == nil {
			if len(attr.Id) == len(prefix) {
				attr.Id = ""
			}
			if _, ok := ids[attr.Id]; ok {
				e = errors.New("ID collision, attribution_id '" + attr.Id + "' already used")
			}
			if len(attr.Id) > 0 {
				ids[attr.Id] = true
			}
		}

		if e != nil {
			routeNotFoundErr, routeNotFound := e.(*RouteNotFoundErr)
			wasFiltered := false
			if routeNotFound {
				_, wasFiltered = filteredRoutes[routeNotFoundErr.RouteId()]
			}

			tripNotFoundErr, tripNotFound := e.(*TripNotFoundErr)
			if tripNotFound {
				_, wasFiltered = filteredTrips[tripNotFoundErr.TripId()]
			}

			if wasFiltered {
				continue
			} else if feed.opts.DropErroneous {
				feed.ErrorStats.DroppedAttributions++
				feed.warn(e)
				continue
			} else {
				panic(e)
			}
		}

		if ag != nil {
			ag.Attributions = append(ag.Attributions, attr)
		} else if route != nil {
			route.Attributions = append(route.Attributions, attr)
		} else if trip != nil {
			if trip.Attributions == nil {
				attrs := make([]*gtfs.Attribution, 0)
				trip.Attributions = &attrs
			}
			*trip.Attributions = append(*trip.Attributions, attr)
		} else {
			// if the attribution is not for a specific agency, route or trip,
			// add it to feed-wide
			feed.Attributions = append(feed.Attributions, attr)
		}

		for _, i := range addFlds {
			if i < len(record) {
				if _, ok := feed.AttributionsAddFlds[reader.header[i]]; !ok {
					feed.AttributionsAddFlds[reader.header[i]] = make(map[*gtfs.Attribution]string)
				}

				feed.AttributionsAddFlds[reader.header[i]][attr] = record[i]
			}
		}
	}

	feed.ColOrders.Attributions = append([]string(nil), reader.header...)

	return e
}

func (feed *Feed) parseLevels(path string, idprefix string) (err error) {
	file, e := feed.getFile(path, "levels.txt")

	if e != nil {
		return nil
	}
	reader := NewCsvParser(file, feed.opts.DropErroneous, false)

	defer func() {
		if r := recover(); r != nil {
			err = ParseError{"levels.txt", reader.Curline, r.(error).Error()}
		}
	}()

	var record []string
	flds := LevelFields{
		levelId:    reader.headeridx.GetFldId("level_id", -1),
		levelIndex: reader.headeridx.GetFldId("level_index", -2),
		levelName:  reader.headeridx.GetFldId("level_name", -3),
	}

	addFlds := make([]int, 0)

	if feed.opts.KeepAddFlds {
		addFlds = addiFields(reader.header, flds)
	}
	for record = reader.ParseCsvLine(); record != nil; record = reader.ParseCsvLine() {
		lvl, e := createLevel(record, flds, feed, idprefix)
		if e == nil {
			if _, ok := feed.Levels[lvl.Id]; ok {
				e = errors.New("ID collision, level_id '" + lvl.Id + "' already used")
			}
		}

		if e != nil {
			if feed.opts.DropErroneous {
				feed.ErrorStats.DroppedLevels++
				feed.warn(e)
				continue
			} else {
				panic(e)
			}
		}
		feed.Levels[lvl.Id] = lvl

		for _, i := range addFlds {
			if i < len(record) {
				if _, ok := feed.LevelsAddFlds[reader.header[i]]; !ok {
					feed.LevelsAddFlds[reader.header[i]] = make(map[string]string)
				}

				feed.LevelsAddFlds[reader.header[i]][lvl.Id] = record[i]
			}
		}
	}

	feed.ColOrders.Levels = append([]string(nil), reader.header...)

	return e
}

func (feed *Feed) parseFeedInfos(path string) (err error) {
	file, e := feed.getFile(path, "feed_info.txt")

	if e != nil {
		return nil
	}
	reader := NewCsvParser(file, feed.opts.DropErroneous, false)

	defer func() {
		if r := recover(); r != nil {
			err = ParseError{"feed_info.txt", reader.Curline, r.(error).Error()}
		}
	}()

	var record []string
	flds := FeedInfoFields{
		feedPublisherName: reader.headeridx.GetFldId("feed_publisher_name", -1),
		feedPublisherUrl:  reader.headeridx.GetFldId("feed_publisher_url", -2),
		feedLang:          reader.headeridx.GetFldId("feed_lang", -3),
		feedStartDate:     reader.headeridx.GetFldId("feed_start_date", -4),
		feedEndDate:       reader.headeridx.GetFldId("feed_end_date", -5),
		feedVersion:       reader.headeridx.GetFldId("feed_version", -6),
		feedContactEmail:  reader.headeridx.GetFldId("feed_contact_email", -7),
		feedContactUrl:    reader.headeridx.GetFldId("feed_contact_url", -8),
	}

	addFlds := make([]int, 0)

	if feed.opts.KeepAddFlds {
		addFlds = addiFields(reader.header, flds)
	}

	for record = reader.ParseCsvLine(); record != nil; record = reader.ParseCsvLine() {
		fi, e := createFeedInfo(record, flds, feed)
		if e != nil {
			if feed.opts.DropErroneous {
				feed.ErrorStats.DroppedFeedInfos++
				feed.warn(e)
				continue
			} else {
				panic(e)
			}
		}
		if !feed.opts.DryRun {
			for _, i := range addFlds {
				if i < len(record) {
					if _, ok := feed.FeedInfosAddFlds[reader.header[i]]; !ok {
						feed.FeedInfosAddFlds[reader.header[i]] = make(map[*gtfs.FeedInfo]string)
					}

					feed.FeedInfosAddFlds[reader.header[i]][fi] = record[i]
				}
			}
			feed.FeedInfos = append(feed.FeedInfos, fi)
		}
	}

	feed.ColOrders.FeedInfos = append([]string(nil), reader.header...)

	return e
}

func (feed *Feed) checkShapeMeasure(shape *gtfs.Shape, opt *ParseOptions) error {
	max := float32(math.Inf(-1))
	deleted := 0
	for j := 1; j < len(shape.Points)+deleted; j++ {
		i := j - deleted

		if shape.Points[i-1].Sequence == shape.Points[i].Sequence {
			e := fmt.Errorf("in shape '%s' for point with seq=%d: stop time sequence collision. Sequence has to increase along shape", shape.Id, shape.Points[i].Sequence)
			if feed.opts.DropErroneous {
				feed.ErrorStats.DroppedStopTimes++
				shape.Points = shape.Points[:i+copy(shape.Points[i:], shape.Points[i+1:])]
				feed.warn(e)
				deleted++
				continue
			} else {
				return e
			}
		}

		if shape.Points[i-1].HasDistanceTraveled() && shape.Points[i-1].Dist_traveled > max {
			max = shape.Points[i-1].Dist_traveled
		}

		if shape.Points[i].HasDistanceTraveled() && max > shape.Points[i].Dist_traveled {
			e := fmt.Errorf("in shape '%s' for point with seq=%d shape_dist_traveled does not increase along with stop_sequence (%f > %f)", shape.Id, shape.Points[i].Sequence, max, shape.Points[i].Dist_traveled)
			if opt.UseDefValueOnError {
				shape.Points[i].Dist_traveled = float32(math.NaN())
				feed.warn(e)
			} else if opt.DropErroneous {
				feed.ErrorStats.DroppedShapes++
				feed.warn(e)
				shape.Points = shape.Points[:i+copy(shape.Points[i:], shape.Points[i+1:])]
				deleted++
			} else {
				return e
			}
		}
	}
	return nil
}

func (feed *Feed) checkStopTimeMeasure(trip *gtfs.Trip, opt *ParseOptions) error {
	max := float32(math.Inf(-1))
	deleted := 0
	for j := 1; j < len(trip.StopTimes)+deleted; j++ {
		i := j - deleted

		if trip.StopTimes[i-1].Sequence() == trip.StopTimes[i].Sequence() {
			e := fmt.Errorf("in trip '%s' for stoptime with seq=%d: stop time sequence collision. Sequence has to increase along trip", trip.Id, trip.StopTimes[i].Sequence())
			if feed.opts.DropErroneous {
				feed.ErrorStats.DroppedStopTimes++
				trip.StopTimes = trip.StopTimes[:i+copy(trip.StopTimes[i:], trip.StopTimes[i+1:])]
				feed.warn(e)
				deleted++
				continue
			} else {
				return e
			}
		}

		if !trip.StopTimes[i-1].Departure_time().Empty() && !trip.StopTimes[i].Arrival_time().Empty() && trip.StopTimes[i-1].Departure_time().SecondsSinceMidnight() > trip.StopTimes[i].Arrival_time().SecondsSinceMidnight() {
			e := fmt.Errorf("in trip '%s' for stoptime with seq=%d the arrival time is before the departure in the previous station", trip.Id, trip.StopTimes[i].Sequence())
			if opt.DropErroneous {
				feed.ErrorStats.DroppedStopTimes++
				trip.StopTimes = trip.StopTimes[:i+copy(trip.StopTimes[i:], trip.StopTimes[i+1:])]
				feed.warn(e)
				deleted++
				continue
			} else {
				return e
			}
		}

		if trip.StopTimes[i-1].HasDistanceTraveled() && trip.StopTimes[i-1].Shape_dist_traveled() > max {
			max = trip.StopTimes[i-1].Shape_dist_traveled()
		}

		if trip.StopTimes[i].HasDistanceTraveled() && max > trip.StopTimes[i].Shape_dist_traveled() {
			e := fmt.Errorf("in trip '%s' for stoptime with seq=%d shape_dist_traveled does not increase along with stop_sequence (%f > %f)", trip.Id, trip.StopTimes[i].Sequence(), max, trip.StopTimes[i].Shape_dist_traveled())
			if opt.UseDefValueOnError {
				trip.StopTimes[i].SetShape_dist_traveled(float32(math.NaN()))
				feed.warn(e)
			} else if opt.DropErroneous {
				trip.StopTimes = trip.StopTimes[:i+copy(trip.StopTimes[i:], trip.StopTimes[i+1:])]
				feed.ErrorStats.DroppedStopTimes++
				feed.warn(e)
				deleted++
				continue
			} else {
				return e
			}
		}
	}
	return nil
}

func (p *Polygon) PolyContains(x float64, y float64) bool {
	if len(p.OuterRing) == 0 {
		return false
	}

	// first check if contained in bounding box
	if x < p.ll[0] || x > p.ur[0] || y < p.ll[1] || y > p.ur[1] {
		return false
	}

	// see https://de.wikipedia.org/wiki/Punkt-in-Polygon-Test_nach_Jordan
	c := int8(-1)

	for i := 1; i < len(p.OuterRing); i++ {
		c *= polyContCheck(x, y, p.OuterRing[i-1][0], p.OuterRing[i-1][1], p.OuterRing[i][0], p.OuterRing[i][1])
		if c == 0 {
			return true
		}
	}

	c *= polyContCheck(x, y, p.OuterRing[len(p.OuterRing)-1][0], p.OuterRing[len(p.OuterRing)-1][1], p.OuterRing[0][0], p.OuterRing[0][1])

	if c < 0 {
		return false
	}

	for _, innerRing := range p.InnerRings {
		c = int8(-1)

		for i := 1; i < len(innerRing); i++ {
			c *= polyContCheck(x, y, innerRing[i-1][0], innerRing[i-1][1], innerRing[i][0], innerRing[i][1])
			if c == 0 {
				return false
			}
		}

		c *= polyContCheck(x, y, innerRing[len(innerRing)-1][0], innerRing[len(innerRing)-1][1], innerRing[0][0], innerRing[0][1])

		if c >= 0 {
			return false
		}
	}

	return true
}

func polyContCheck(ax float64, ay float64, bx float64, by float64, cx float64, cy float64) int8 {
	EPSILON := 0.00000001
	if ay == by && ay == cy {
		if !((bx <= ax && ax <= cx) ||
			(cx <= ax && ax <= bx)) {
			return 1
		}
		return 0
	}
	if math.Abs(ay-by) < EPSILON &&
		math.Abs(ax-by) < EPSILON {
		return 0
	}

	if by > cy {
		tmpx := bx
		tmpy := by
		bx = cx
		by = cy
		cx = tmpx
		cy = tmpy
	}

	if ay <= by || ay > cy {
		return 1
	}

	d := (bx-ax)*(cy-ay) -
		(by-ay)*(cx-ax)

	if d > 0 {
		return -1
	}
	if d < 0 {
		return 1
	}
	return 0
}

func (feed *Feed) getGTFSDir() string {
	// count number of GTFS file occurances in folders,
	// return the folder with the most GTFS files

	pathm := make(map[string]int)
	files := map[string]bool{
		"agency.txt":          true,
		"stops.txt":           true,
		"routes.txt":          true,
		"trips.txt":           true,
		"stop_times.txt":      true,
		"calendar.txt":        true,
		"calendar_dates.txt":  true,
		"fare_attributes.txt": true,
		"fare_rules.txt":      true,
		"shapes.txt":          true,
		"frequencies.txt":     true,
		"transfers.txt":       true,
		"pathways.txt":        true,
		"levels.txt":          true,
		"feed_info.txt":       true,
	}

	for _, f := range feed.zipFileCloser.File {
		dir, name := opath.Split(f.Name)
		if files[name] {
			pathm[dir] = pathm[dir] + 1
		}
	}

	ret := ""
	max := 0
	for dir := range pathm {
		if pathm[dir] > max {
			max = pathm[dir]
			ret = dir
		}
	}

	return ret
}

func (feed *Feed) warn(e error) {
	if feed.opts.ShowWarnings {
		fmt.Fprintln(os.Stderr, "WARNING: "+e.Error())
	}
}

func (feed *Feed) DeletePathway(id string) {
	delete(feed.FareAttributes, id)

	// delete additional fields from CSV
	for k := range feed.PathwaysAddFlds {
		delete(feed.PathwaysAddFlds[k], id)
	}
}

func (feed *Feed) DeleteFareAttribute(id string) {
	delete(feed.FareAttributes, id)

	// delete additional fields from CSV
	for k := range feed.FareRulesAddFlds {
		delete(feed.FareRulesAddFlds[k], id)
	}

	for k := range feed.FareAttributesAddFlds {
		delete(feed.FareAttributesAddFlds[k], id)
	}
}

func (feed *Feed) DeleteTrip(id string) {
    feed.NumStopTimes -= len(feed.Trips[id].StopTimes)

	delete(feed.Trips, id)

	// delete additional fields from CSV
	for k := range feed.TripsAddFlds {
		delete(feed.TripsAddFlds[k], id)
	}

	for k := range feed.StopTimesAddFlds {
		delete(feed.StopTimesAddFlds[k], id)
	}

	for k := range feed.FrequenciesAddFlds {
		delete(feed.FrequenciesAddFlds[k], id)
	}
}

func (feed *Feed) DeleteShape(id string) {
	delete(feed.Shapes, id)

	// delete additional fields from CSV
	for k := range feed.ShapesAddFlds {
		delete(feed.ShapesAddFlds[k], id)
	}
}

func (feed *Feed) DeleteAgency(id string) {
	delete(feed.Agencies, id)

	// delete additional fields from CSV
	for k := range feed.AgenciesAddFlds {
		delete(feed.AgenciesAddFlds[k], id)
	}
}

func (feed *Feed) DeleteRoute(id string) {
	delete(feed.Routes, id)

	// delete additional fields from CSV
	for k := range feed.RoutesAddFlds {
		delete(feed.RoutesAddFlds[k], id)
	}
}

func (feed *Feed) DeleteLevel(id string) {
	delete(feed.Levels, id)

	// delete additional fields from CSV
	for k := range feed.LevelsAddFlds {
		delete(feed.LevelsAddFlds[k], id)
	}
}

func (feed *Feed) DeleteStop(id string) {
	delete(feed.Stops, id)

	// delete additional fields from CSV
	for k := range feed.StopsAddFlds {
		delete(feed.StopsAddFlds[k], id)
	}
}

func (feed *Feed) DeleteTransfer(tk gtfs.TransferKey) {
	delete(feed.Transfers, tk)

	// delete additional fields from CSV
	for k := range feed.TransfersAddFlds {
		delete(feed.TransfersAddFlds[k], tk)
	}
}

func (feed *Feed) CleanTransfers() {
	for tk := range feed.Transfers {
		if tk.From_stop != nil {
			if _, in := feed.Stops[tk.From_stop.Id]; !in {
				feed.DeleteTransfer(tk)
				continue
			}
		}
		if tk.To_stop != nil {
			if _, in := feed.Stops[tk.To_stop.Id]; !in {
				feed.DeleteTransfer(tk)
				continue
			}
		}
		if tk.From_route != nil {
			if _, in := feed.Routes[tk.From_route.Id]; !in {
				feed.DeleteTransfer(tk)
				continue
			}
		}
		if tk.To_route != nil {
			if _, in := feed.Routes[tk.To_route.Id]; !in {
				feed.DeleteTransfer(tk)
				continue
			}
		}

		if tk.From_trip != nil {
			if _, in := feed.Trips[tk.From_trip.Id]; !in {
				feed.DeleteTransfer(tk)
				continue
			}
		}

		if tk.To_trip != nil {
			if _, in := feed.Trips[tk.To_trip.Id]; !in {
				feed.DeleteTransfer(tk)
				continue
			}
		}
	}
}

func (feed *Feed) DeleteService(id string) {
	delete(feed.Services, id)
}

func isASCII(s string) bool {
	for i := 0; i < len(s); i++ {
		if s[i] > unicode.MaxASCII {
			return false
		}
	}
	return true
}<|MERGE_RESOLUTION|>--- conflicted
+++ resolved
@@ -95,10 +95,7 @@
 	DryRun                       bool
 	CheckNullCoordinates         bool
 	EmptyStringRepl              string
-<<<<<<< HEAD
 	EmptyAgencyUrlRepl           string
-=======
->>>>>>> 82ac2dbe
 	ZipFix                       bool
 	ShowWarnings                 bool
 	DropShapes                   bool
@@ -456,13 +453,8 @@
 				break
 			}
 
-<<<<<<< HEAD
 			if len(existingAgId) > 0 && feed.Agencies[existingAgId].Timezone.String() != agency.Timezone.String() {
-				e = fmt.Errorf("agency '%s' has a different timezone (%s) than existing agencies (%s). All agencies must have the same timezone", agency.Id, agency.Timezone.String(), feed.Agencies[existingAgId].Timezone.String())
-=======
-			if len(existingAgId) > 0 && !feed.Agencies[existingAgId].Timezone.Equals(agency.Timezone) {
-				e = fmt.Errorf("Agency '%s' has a different timezone (%s) than existing agencies (%s). All agencies must have the same timezone.", agency.Id, agency.Timezone.GetTzString(), feed.Agencies[existingAgId].Timezone.GetTzString())
->>>>>>> 82ac2dbe
+				e = fmt.Errorf("Agency '%s' has a different timezone (%s) than existing agencies (%s). All agencies must have the same timezone.", agency.Id, agency.Timezone.String(), feed.Agencies[existingAgId].Timezone.String())
 			}
 		}
 
