--- conflicted
+++ resolved
@@ -2141,20 +2141,10 @@
 }
 
 func (feed *Feed) DeleteTrip(id string) {
-<<<<<<< HEAD
-	trip := feed.Trips[id]
-	if trip == nil {
-		return
-	}
-	feed.NumStopTimes -= len(trip.StopTimes)
-
-	delete(feed.Trips, id)
-=======
 	if _, ok := feed.Trips[id]; ok {
 		feed.NumStopTimes -= len(feed.Trips[id].StopTimes)
 		delete(feed.Trips, id)
 	}
->>>>>>> 0f616022
 
 	// delete additional fields from CSV
 	for k := range feed.TripsAddFlds {
