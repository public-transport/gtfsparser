--- conflicted
+++ resolved
@@ -804,13 +804,8 @@
 
 	a.Id = prefix + getString(flds.agencyId, r, flds.FldName(flds.agencyId), false, false, "")
 	a.Name = getString(flds.agencyName, r, flds.FldName(flds.agencyName), true, true, feed.opts.EmptyStringRepl)
-<<<<<<< HEAD
 	a.Url = getURL(flds.agencyUrl, r, flds, false, feed.opts.UseDefValueOnError, feed)
 	a.Timezone = *getTimezone(flds.agencyTimezone, r, flds, true, feed.opts.UseDefValueOnError, feed)
-=======
-	a.Url = getURL(flds.agencyUrl, r, flds, true, feed.opts.UseDefValueOnError, feed)
-	a.Timezone = getTimezone(flds.agencyTimezone, r, flds, true, feed.opts.UseDefValueOnError, feed)
->>>>>>> 82ac2dbe
 	a.Lang = getIsoLangCode(flds.agencyLang, r, flds.FldName(flds.agencyTimezone), false, feed.opts.UseDefValueOnError, feed)
 	a.Phone = getString(flds.agencyPhone, r, flds.FldName(flds.agencyPhone), false, false, "")
 	a.Fare_url = getURL(flds.agencyFareUrl, r, flds, false, feed.opts.UseDefValueOnError, feed)
@@ -899,17 +894,10 @@
 						break
 					}
 				} else {
-<<<<<<< HEAD
-					return nil, errors.New("agency with id " + getString(flds.agencyId, r, flds.FldName(flds.agencyId), false, false, "") + " not found or erroneous, cannot fall back to no agency as there is more than one agency in agency.txt")
-				}
-			} else {
-				return nil, errors.New("no agency with id " + getString(flds.agencyId, r, flds.FldName(flds.agencyId), false, false, "") + " found")
-=======
 					return nil, errors.New("Agency with id " + getString(flds.agencyId, r, flds.FldName(flds.agencyId), false, false, "") + " not found or erroneous, cannot fall back to no agency as there is more than one agency in agency.txt.")
 				}
 			} else {
 				return nil, errors.New("No agency with id " + getString(flds.agencyId, r, flds.FldName(flds.agencyId), false, false, "") + " found.")
->>>>>>> 82ac2dbe
 			}
 		}
 	} else if len(prefix) == 0 && len(feed.Agencies) == 1 {
@@ -940,14 +928,6 @@
 
 	a.Short_name = getString(flds.routeShortName, r, flds.FldName(flds.routeShortName), false, false, "")
 	a.Long_name = getString(flds.routeLongName, r, flds.FldName(flds.routeLongName), false, false, "")
-<<<<<<< HEAD
-=======
-
-	if feed.opts.RemoveFillers {
-		a.Short_name = removeFillers(a.Short_name)
-		a.Long_name = removeFillers(a.Long_name)
-	}
->>>>>>> 82ac2dbe
 
 	if feed.opts.RemoveFillers {
 		a.Short_name = removeFillers(a.Short_name)
@@ -1006,11 +986,7 @@
 	service.SetEnd_date(getDate(flds.endDate, r, flds, true, false, feed))
 
 	if service.End_date().GetTime().Before(service.Start_date().GetTime()) {
-<<<<<<< HEAD
-		return nil, errors.New("Service " + getString(flds.serviceId, r, flds.FldName(flds.serviceId), true, true, "") + " has end date before start date")
-=======
 		return nil, errors.New("Service " + getString(flds.serviceId, r, flds.FldName(flds.serviceId), true, true, "") + " has end date before start date.")
->>>>>>> 82ac2dbe
 	}
 
 	return service, nil
@@ -1041,11 +1017,7 @@
 	// may be nil during dry run
 	if service != nil {
 		if _, ok := service.Exceptions()[date]; ok {
-<<<<<<< HEAD
-			return nil, errors.New("Date exception for service id " + getString(flds.serviceId, r, flds.FldName(flds.serviceId), true, true, "") + " defined 2 times for one date")
-=======
 			return nil, errors.New("Date exception for service id " + getString(flds.serviceId, r, flds.FldName(flds.serviceId), true, true, "") + " defined 2 times for one date.")
->>>>>>> 82ac2dbe
 		}
 		if (filterDateEnd.IsEmpty() || !date.GetTime().After(filterDateEnd.GetTime())) &&
 			(filterDateStart.IsEmpty() || !date.GetTime().Before(filterDateStart.GetTime())) {
@@ -1073,14 +1045,6 @@
 	a.Location_type = int8(getRangeIntWithDefault(flds.locationType, r, flds.FldName(flds.locationType), 0, 4, 0, feed.opts.UseDefValueOnError, feed))
 	a.Name = getString(flds.stopName, r, flds.FldName(flds.stopName), a.Location_type < 3, a.Location_type < 3, feed.opts.EmptyStringRepl)
 	a.Desc = getString(flds.stopDesc, r, flds.FldName(flds.stopDesc), false, false, "")
-<<<<<<< HEAD
-=======
-
-	if feed.opts.RemoveFillers {
-		a.Desc = removeFillers(a.Desc)
-		a.Code = removeFillers(a.Code)
-	}
->>>>>>> 82ac2dbe
 
 	if feed.opts.RemoveFillers {
 		a.Desc = removeFillers(a.Desc)
@@ -1150,11 +1114,7 @@
 		parentId = prefix + getString(flds.parentStation, r, flds.FldName(flds.parentStation), false, false, "")
 	} else {
 		if len(getString(flds.parentStation, r, flds.FldName(flds.parentStation), false, false, "")) > 0 {
-<<<<<<< HEAD
-			panic(fmt.Errorf("'parent_station' cannot be defined for location_type=1"))
-=======
 			panic(fmt.Errorf("'parent_station' cannot be defined for location_type=1."))
->>>>>>> 82ac2dbe
 		}
 	}
 
@@ -1168,11 +1128,7 @@
 		if val, ok := feed.Levels[levelId]; ok {
 			a.Level = val
 		} else {
-<<<<<<< HEAD
-			panic(errors.New("no level with id " + getString(flds.levelId, r, flds.FldName(flds.levelId), false, true, "") + " found"))
-=======
 			panic(errors.New("No level with id " + getString(flds.levelId, r, flds.FldName(flds.levelId), false, true, "") + " found."))
->>>>>>> 82ac2dbe
 		}
 	}
 
@@ -1259,11 +1215,7 @@
 		if feed.opts.UseDefValueOnError {
 			a.SetArrival_time(a.Departure_time())
 		} else {
-<<<<<<< HEAD
-			panic(errors.New("Missing arrival time for " + getString(flds.stopId, r, flds.FldName(flds.stopId), true, true, "") + ""))
-=======
 			panic(errors.New("Missing arrival time for " + getString(flds.stopId, r, flds.FldName(flds.stopId), true, true, "") + "."))
->>>>>>> 82ac2dbe
 		}
 	}
 
@@ -1271,36 +1223,24 @@
 		if feed.opts.UseDefValueOnError {
 			a.SetDeparture_time(a.Arrival_time())
 		} else {
-<<<<<<< HEAD
-			panic(errors.New("Missing departure time for " + getString(flds.stopId, r, flds.FldName(flds.stopId), true, true, "") + ""))
-=======
 			panic(errors.New("Missing departure time for " + getString(flds.stopId, r, flds.FldName(flds.stopId), true, true, "") + "."))
->>>>>>> 82ac2dbe
 		}
 	}
 
 	if a.Arrival_time().SecondsSinceMidnight() > a.Departure_time().SecondsSinceMidnight() {
-<<<<<<< HEAD
 		panic(errors.New("Departure before arrival at stop " + getString(flds.stopId, r, flds.FldName(flds.stopId), true, true, "") + ""))
 	}
 
 	a.SetSequence(getRangeInt(flds.stopSequence, r, flds.FldName(flds.stopSequence), true, 0, int(^uint32(0)>>1)))
 	headsign := getString(flds.stopHeadsign, r, flds.FldName(flds.stopHeadsign), false, false, "")
-=======
-		panic(errors.New("Departure before arrival at stop " + getString(flds.stopId, r, flds.FldName(flds.stopId), true, true, "") + "."))
-	}
-
-	a.SetSequence(getRangeInt(flds.stopSequence, r, flds.FldName(flds.stopSequence), true, 0, int(^uint32(0)>>1)))
->>>>>>> 82ac2dbe
-
-	/*
-	* There used to be logic here to store a custom headsign,
-	* if different from the default trip headsign.
-	* However, this causes a massive amount of inescapable allocation (>25% of all allocations).
-	* The code was likely defunct anyways, as the flds.stopSequence ID is negative, and for fields that are
-	* not required getString simply returned an empty string anyways.
-	 */
-	a.SetHeadsign(trip.Headsign)
+
+	// only store headsigns that are different to the default trip headsign
+	if len(headsign) > 0 && headsign != *trip.Headsign {
+		if *feed.lastString != headsign {
+			feed.lastString = &headsign
+		}
+		a.SetHeadsign(feed.lastString)
+	}
 
 	a.SetPickup_type(uint8(getRangeInt(flds.pickupType, r, flds.FldName(flds.pickupType), false, 0, 3)))
 	a.SetDrop_off_type(uint8(getRangeInt(flds.dropOffType, r, flds.FldName(flds.dropOffType), false, 0, 3)))
@@ -1344,11 +1284,7 @@
 	if val, ok := feed.Services[prefix+getString(flds.serviceId, r, flds.FldName(flds.serviceId), true, true, "")]; ok {
 		a.Service = val
 	} else {
-<<<<<<< HEAD
-		panic(fmt.Errorf("no service with id %s found", getString(flds.serviceId, r, flds.FldName(flds.serviceId), true, true, "")))
-=======
 		panic(fmt.Errorf("No service with id %s found", getString(flds.serviceId, r, flds.FldName(flds.serviceId), true, true, "")))
->>>>>>> 82ac2dbe
 	}
 
 	toDel := false
@@ -1552,11 +1488,7 @@
 			if feed.opts.UseDefValueOnError {
 				a.Agency = nil
 			} else {
-<<<<<<< HEAD
-				return nil, errors.New("no agency with id " + getString(flds.agencyId, r, flds.FldName(flds.agencyId), false, false, "") + " found")
-=======
 				return nil, errors.New("No agency with id " + getString(flds.agencyId, r, flds.FldName(flds.agencyId), false, false, "") + " found.")
->>>>>>> 82ac2dbe
 			}
 		}
 	} else {
@@ -1592,13 +1524,9 @@
 	}()
 
 	var fareattr *gtfs.FareAttribute
-<<<<<<< HEAD
-	var fareid string = prefix + getString(flds.fareId, r, flds.FldName(flds.fareId), true, true, "")
-=======
 	var fareid string
 
 	fareid = prefix + getString(flds.fareId, r, flds.FldName(flds.fareId), true, true, "")
->>>>>>> 82ac2dbe
 
 	// first, check if the service already exists
 	if val, ok := feed.FareAttributes[fareid]; ok {
@@ -1721,11 +1649,7 @@
 	if val, ok := feed.Stops[prefix+getString(flds.fromStopId, r, flds.FldName(flds.fromStopId), true, true, "")]; ok {
 		a.From_stop = val
 		if a.From_stop.Location_type == 1 {
-<<<<<<< HEAD
-			panic(errors.New("Stop for 'from_stop_id' with id " + getString(flds.fromStopId, r, flds.FldName(flds.fromStopId), true, true, "") + " has location_type=1 (Station). Only stops/platforms (location_type=0), entrances/exits (location_type=2), generic nodes (location_type=3) or boarding areas (location_type=4) are allowed here"))
-=======
 			panic(errors.New("Stop for 'from_stop_id' with id " + getString(flds.fromStopId, r, flds.FldName(flds.fromStopId), true, true, "") + " has location_type=1 (Station). Only stops/platforms (location_type=0), entrances/exits (location_type=2), generic nodes (location_type=3) or boarding areas (location_type=4) are allowed here."))
->>>>>>> 82ac2dbe
 		}
 	} else {
 		panic(&StopNotFoundErr{prefix, getString(flds.fromStopId, r, flds.FldName(flds.fromStopId), true, true, "")})
@@ -1734,11 +1658,7 @@
 	if val, ok := feed.Stops[prefix+getString(flds.toStopId, r, flds.FldName(flds.toStopId), true, true, "")]; ok {
 		a.To_stop = val
 		if a.To_stop.Location_type == 1 {
-<<<<<<< HEAD
-			panic(errors.New("Stop for 'to_stop_id' with id " + getString(flds.toStopId, r, flds.FldName(flds.toStopId), true, true, "") + " has location_type=1 (Station). Only stops/platforms (location_type=0), entrances/exits (location_type=2), generic nodes (location_type=3) or boarding areas (location_type=4) are allowed here"))
-=======
 			panic(errors.New("Stop for 'to_stop_id' with id " + getString(flds.toStopId, r, flds.FldName(flds.toStopId), true, true, "") + " has location_type=1 (Station). Only stops/platforms (location_type=0), entrances/exits (location_type=2), generic nodes (location_type=3) or boarding areas (location_type=4) are allowed here."))
->>>>>>> 82ac2dbe
 		}
 	} else {
 		panic(&StopNotFoundErr{prefix, getString(flds.toStopId, r, flds.FldName(flds.toStopId), true, true, "")})
@@ -1796,21 +1716,13 @@
 			if len(emptyrepl) > 0 {
 				return emptyrepl
 			} else {
-<<<<<<< HEAD
-				panic(fmt.Errorf("expected non-empty string for field '%s'", fldName))
-=======
 				panic(fmt.Errorf("Expected non-empty string for field '%s'", fldName))
->>>>>>> 82ac2dbe
 			}
 		} else {
 			return trimmed
 		}
 	} else if req {
-<<<<<<< HEAD
-		panic(fmt.Errorf("expected required field '%s'", fldName))
-=======
 		panic(fmt.Errorf("Expected required field '%s'", fldName))
->>>>>>> 82ac2dbe
 	}
 	return ""
 }
@@ -1924,11 +1836,7 @@
 		}
 		return l
 	} else if req {
-<<<<<<< HEAD
-		panic(fmt.Errorf("expected required field '%s'", fldName))
-=======
 		panic(fmt.Errorf("Expected required field '%s'", fldName))
->>>>>>> 82ac2dbe
 	}
 	l, _ := gtfs.NewLanguageISO6391("")
 	return l
@@ -1937,11 +1845,7 @@
 func getColor(id int, r []string, fldName string, req bool, def string, ignErrs bool, feed *Feed) string {
 	if id >= 0 && id < len(r) && len(r[id]) > 0 {
 		if len(r[id]) != 6 {
-<<<<<<< HEAD
-			locErr := fmt.Errorf("expected six-character hexadecimal number as color for field '%s' (found: %s)", fldName, errFldPrep(r[id]))
-=======
 			locErr := fmt.Errorf("Expected six-character hexadecimal number as color for field '%s' (found: %s)", fldName, errFldPrep(r[id]))
->>>>>>> 82ac2dbe
 			if ignErrs {
 				feed.warn(locErr)
 				return def
@@ -1950,11 +1854,7 @@
 		}
 
 		if _, e := hex.DecodeString(r[id]); e != nil {
-<<<<<<< HEAD
-			locErr := fmt.Errorf("expected hexadecimal number as color for field '%s' (found: %s)", fldName, r[id])
-=======
 			locErr := fmt.Errorf("Expected hexadecimal number as color for field '%s' (found: %s)", fldName, r[id])
->>>>>>> 82ac2dbe
 			if ignErrs {
 				feed.warn(locErr)
 				return def
@@ -1963,11 +1863,7 @@
 		}
 		return strings.ToUpper(r[id])
 	} else if req {
-<<<<<<< HEAD
-		locErr := fmt.Errorf("expected required field '%s'", fldName)
-=======
 		locErr := fmt.Errorf("Expected required field '%s'", fldName)
->>>>>>> 82ac2dbe
 		if ignErrs {
 			feed.warn(locErr)
 			return def
@@ -1981,11 +1877,7 @@
 	if id >= 0 && id < len(r) && len(r[id]) > 0 {
 		num, err := fastfloat.ParseInt64(r[id])
 		if err != nil {
-<<<<<<< HEAD
-			locErr := fmt.Errorf("expected integer for field '%s', found '%s'", fldName, errFldPrep(r[id]))
-=======
 			locErr := fmt.Errorf("Expected integer for field '%s', found '%s'", fldName, errFldPrep(r[id]))
->>>>>>> 82ac2dbe
 			if ignErrs {
 				feed.warn(locErr)
 				return def
@@ -2001,19 +1893,11 @@
 	if id >= 0 && id < len(r) && len(r[id]) > 0 {
 		num, err := fastfloat.ParseInt64(r[id])
 		if err != nil || num < 0 {
-<<<<<<< HEAD
-			panic(fmt.Errorf("expected positive integer for field '%s', found '%s'", fldName, errFldPrep(r[id])))
-		}
-		return int(num)
-	} else if req {
-		panic(fmt.Errorf("expected required field '%s'", fldName))
-=======
 			panic(fmt.Errorf("Expected positive integer for field '%s', found '%s'", fldName, errFldPrep(r[id])))
 		}
 		return int(num)
 	} else if req {
 		panic(fmt.Errorf("Expected required field '%s'", fldName))
->>>>>>> 82ac2dbe
 	}
 	return 0
 }
@@ -2022,11 +1906,7 @@
 	if id >= 0 && id < len(r) && len(r[id]) > 0 {
 		num, err := fastfloat.ParseInt64(r[id])
 		if err != nil || num < 0 {
-<<<<<<< HEAD
-			locErr := fmt.Errorf("expected positive integer for field '%s', found '%s'", fldName, errFldPrep(r[id]))
-=======
 			locErr := fmt.Errorf("Expected positive integer for field '%s', found '%s'", fldName, errFldPrep(r[id]))
->>>>>>> 82ac2dbe
 			if ignErrs {
 				feed.warn(locErr)
 				return def
@@ -2042,28 +1922,16 @@
 	if id >= 0 && id < len(r) && len(r[id]) > 0 {
 		num, err := fastfloat.ParseInt64(r[id])
 		if err != nil {
-<<<<<<< HEAD
-			panic(fmt.Errorf("expected integer for field '%s', found '%s'", fldName, errFldPrep(r[id])))
-		}
-
-		if int(num) > max || int(num) < min {
-			panic(fmt.Errorf("expected integer between %d and %d for field '%s', found %s", min, max, fldName, errFldPrep(r[id])))
-=======
 			panic(fmt.Errorf("Expected integer for field '%s', found '%s'", fldName, errFldPrep(r[id])))
 		}
 
 		if int(num) > max || int(num) < min {
 			panic(fmt.Errorf("Expected integer between %d and %d for field '%s', found %s", min, max, fldName, errFldPrep(r[id])))
->>>>>>> 82ac2dbe
 		}
 
 		return int(num)
 	} else if req {
-<<<<<<< HEAD
-		panic(fmt.Errorf("expected required field '%s'", fldName))
-=======
 		panic(fmt.Errorf("Expected required field '%s'", fldName))
->>>>>>> 82ac2dbe
 	}
 	return 0
 }
@@ -2072,11 +1940,7 @@
 	if id >= 0 && id < len(r) && len(r[id]) > 0 {
 		num, err := fastfloat.ParseInt64(r[id])
 		if err != nil {
-<<<<<<< HEAD
-			locErr := fmt.Errorf("expected integer for field '%s', found '%s'", fldName, errFldPrep(r[id]))
-=======
 			locErr := fmt.Errorf("Expected integer for field '%s', found '%s'", fldName, errFldPrep(r[id]))
->>>>>>> 82ac2dbe
 			if ignErrs {
 				feed.warn(locErr)
 				return def
@@ -2085,11 +1949,7 @@
 		}
 
 		if int(num) > max || int(num) < min {
-<<<<<<< HEAD
-			locErr := fmt.Errorf("expected integer between %d and %d for field '%s', found %s", min, max, fldName, errFldPrep(r[id]))
-=======
 			locErr := fmt.Errorf("Expected integer between %d and %d for field '%s', found %s", min, max, fldName, errFldPrep(r[id]))
->>>>>>> 82ac2dbe
 			if ignErrs {
 				feed.warn(locErr)
 				return def
@@ -2110,30 +1970,18 @@
 			num, err = fastfloat.Parse(strings.Replace(r[id], ",", "", 1))
 		}
 		if err != nil || math.IsNaN(num) {
-<<<<<<< HEAD
-			panic(fmt.Errorf("expected float for field '%s', found '%s'", fldName, errFldPrep(r[id])))
-		}
-		return float32(num)
-	} else if req {
-		panic(fmt.Errorf("expected required field '%s'", fldName))
-=======
 			panic(fmt.Errorf("Expected float for field '%s', found '%s'", fldName, errFldPrep(r[id])))
 		}
 		return float32(num)
 	} else if req {
 		panic(fmt.Errorf("Expected required field '%s'", fldName))
->>>>>>> 82ac2dbe
 	}
 	return -1
 }
 
 func getTime(id int, r []string, fldName string) gtfs.Time {
 	if id < 0 {
-<<<<<<< HEAD
-		panic(fmt.Errorf("expected required field '%s'", fldName))
-=======
 		panic(fmt.Errorf("Expected required field '%s'", fldName))
->>>>>>> 82ac2dbe
 	}
 
 	if id >= len(r) || len(r[id]) == 0 {
@@ -2168,11 +2016,7 @@
 		goto fail
 	}
 
-<<<<<<< HEAD
-	secondStr, _, _ = strings.Cut(remaining, ":")
-=======
 	secondStr, _, found = strings.Cut(remaining, ":")
->>>>>>> 82ac2dbe
 	if len(secondStr) != 2 {
 		goto fail
 	}
@@ -2180,18 +2024,6 @@
 	second, e = fastfloat.ParseInt64(secondStr)
 	if e != nil {
 		goto fail
-<<<<<<< HEAD
-	}
-
-	if hour > 127 {
-		panic(fmt.Errorf("max representable time is '127:59:59', found '%s' for field %s", errFldPrep(r[id]), fldName))
-	}
-
-	return gtfs.Time{Hour: int8(hour), Minute: int8(minute), Second: int8(second)}
-
-fail:
-	panic(fmt.Errorf("expected HH:MM:SS time for field '%s', found '%s' (%s)", fldName, errFldPrep(r[id]), e.Error()))
-=======
 	}
 
 	if hour > 127 {
@@ -2202,7 +2034,6 @@
 
 fail:
 	panic(fmt.Errorf("Expected HH:MM:SS time for field '%s', found '%s' (%s)", fldName, errFldPrep(r[id]), e.Error()))
->>>>>>> 82ac2dbe
 }
 
 func getNullablePositiveFloat(id int, r []string, flds Fields, ignErrs bool, feed *Feed) float32 {
@@ -2233,11 +2064,7 @@
 			num, err = fastfloat.Parse(strings.Replace(r[id], ",", "", 1))
 		}
 		if err != nil || math.IsNaN(num) {
-<<<<<<< HEAD
-			locErr := fmt.Errorf("expected float for field '%s', found '%s'", fldName, errFldPrep(r[id]))
-=======
 			locErr := fmt.Errorf("Expected float for field '%s', found '%s'", fldName, errFldPrep(r[id]))
->>>>>>> 82ac2dbe
 			if ignErrs {
 				feed.warn(locErr)
 				return float32(math.NaN())
@@ -2257,11 +2084,7 @@
 	if len(val) > 0 {
 		num, err := fastfloat.ParseInt64(val)
 		if err != nil || (num != 0 && num != 1) {
-<<<<<<< HEAD
-			locErr := fmt.Errorf("expected 1 or 0 for field '%s', found '%s'", fldName, errFldPrep(val))
-=======
 			locErr := fmt.Errorf("Expected 1 or 0 for field '%s', found '%s'", fldName, errFldPrep(val))
->>>>>>> 82ac2dbe
 			if ignErrs {
 				feed.warn(locErr)
 				return def
@@ -2270,11 +2093,7 @@
 		}
 		return num == 1
 	} else if req {
-<<<<<<< HEAD
-		locErr := fmt.Errorf("expected required field '%s'", fldName)
-=======
 		locErr := fmt.Errorf("Expected required field '%s'", fldName)
->>>>>>> 82ac2dbe
 		if ignErrs {
 			feed.warn(locErr)
 			return def
